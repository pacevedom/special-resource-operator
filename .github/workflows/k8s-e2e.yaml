name: k8s-e2e

on:
  pull_request_target:
    types: [opened, synchronize, reopened, labeled]
    paths-ignore:
      - "**/README.md"
  workflow_dispatch:

concurrency:
  group: ${{ github.ref }}
  cancel-in-progress: true

jobs:
  build:
    name: build
    runs-on: ubuntu-20.04
    if: (github.event.action == 'labeled' && github.event.label.name == 'ok-to-test') ||
        (github.event.pull_request.head.repo.full_name == 'openshift-psap/special-resource-operator')
    steps:
    - uses: actions/checkout@v2
      with:
        ref: ${{ github.event.pull_request.head.sha }}
        persist-credentials: false
    - uses: actions/setup-go@v2
      with:
        go-version: '1.16.3'
    - uses: benjlevesque/short-sha@v1.2
      id: short-sha
      with:
        length: 10
    - run: sudo apt-get install fuse-overlayfs
    - run: TAG=pr-${{ steps.short-sha.outputs.sha }} make local-image-build
    - uses: docker/login-action@v1
      with:
        registry: quay.io
        username: ${{ secrets.QUAY_USERNAME }}
        password: ${{ secrets.QUAY_PASSWORD}}
    - run: TAG=pr-${{ steps.short-sha.outputs.sha }} make local-image-push
  e2e:
    name: test-e2e
    needs: build
    runs-on: ubuntu-latest
    if: (github.event.action == 'labeled' && github.event.label.name == 'ok-to-test') ||
        (github.event.pull_request.head.repo.full_name == 'openshift-psap/special-resource-operator')
    steps:
    - uses: actions/checkout@v2
      with:
        ref: ${{ github.event.pull_request.head.sha }}
        persist-credentials: false
    - uses: actions/setup-go@v2
      with:
        go-version: '1.16.3'
    - uses: benjlevesque/short-sha@v1.2
      id: short-sha
      with:
        length: 10
    - uses: engineerd/setup-kind@v0.5.0
      with:
        version: "v0.11.1"
    - name: Testing
      run: |
        export KUBECONFIG="$(kind get kubeconfig-path)"
        kubectl cluster-info
    - run: kubectl apply -f https://raw.githubusercontent.com/kubernetes-sigs/node-feature-discovery/master/nfd-master.yaml.template
<<<<<<< HEAD
    - run: kubectl describe pod -n node-feature-discovery
    - run: sleep 120
    - run: kubectl get pod -n node-feature-discovery
=======

    - run: kubectl describe pod -n node-feature-discovery
    - run: sleep 120
    - run: kubectl get pod -n node-feature-discovery

>>>>>>> b188db43
    - run: kubectl rollout status deployment -n node-feature-discovery nfd-master --timeout=300s

    - run: kubectl apply -f https://raw.githubusercontent.com/kubernetes-sigs/node-feature-discovery/master/nfd-worker-daemonset.yaml.template
    - run: kubectl describe pod -n node-feature-discovery
    - run: sleep 120
    - run: kubectl get pod -n node-feature-discovery
    - run: kubectl rollout status daemonset -n node-feature-discovery nfd-worker --timeout=300s

    - run: TAG=pr-${{ steps.short-sha.outputs.sha }}  PLATFORM=k8s make deploy

    - run: kubectl apply -f  charts/example/centos-simple-kmod-0.0.1/centos-simple-kmod.yaml
    - run: sleep 360
    - run: kubectl logs `kubectl get pod -n openshift-special-resource-operator | grep special | awk '{ print $1 }'` -c manager -n openshift-special-resource-operator<|MERGE_RESOLUTION|>--- conflicted
+++ resolved
@@ -63,17 +63,11 @@
         export KUBECONFIG="$(kind get kubeconfig-path)"
         kubectl cluster-info
     - run: kubectl apply -f https://raw.githubusercontent.com/kubernetes-sigs/node-feature-discovery/master/nfd-master.yaml.template
-<<<<<<< HEAD
-    - run: kubectl describe pod -n node-feature-discovery
-    - run: sleep 120
-    - run: kubectl get pod -n node-feature-discovery
-=======
 
     - run: kubectl describe pod -n node-feature-discovery
     - run: sleep 120
     - run: kubectl get pod -n node-feature-discovery
 
->>>>>>> b188db43
     - run: kubectl rollout status deployment -n node-feature-discovery nfd-master --timeout=300s
 
     - run: kubectl apply -f https://raw.githubusercontent.com/kubernetes-sigs/node-feature-discovery/master/nfd-worker-daemonset.yaml.template
