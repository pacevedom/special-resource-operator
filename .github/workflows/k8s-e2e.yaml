name: k8s-e2e

on:
  pull_request_target:
    types: [opened, synchronize, reopened, labeled]
    paths-ignore:
      - "**/README.md"
  workflow_dispatch:

concurrency:
  group: ${{ github.ref }}
  cancel-in-progress: true

jobs:
  build:
    name: build
    runs-on: ubuntu-20.04
    if: (github.event.action == 'labeled' && github.event.label.name == 'ok-to-test') ||
        (github.event.pull_request.head.repo.full_name == 'openshift-psap/special-resource-operator')
    steps:
    - uses: actions/checkout@v2
      with:
        ref: ${{ github.event.pull_request.head.sha }}
        persist-credentials: false
    - uses: actions/setup-go@v2
      with:
        go-version: '1.16.3'
    - uses: benjlevesque/short-sha@v1.2
      id: short-sha
      with:
        length: 10
    - run: sudo apt-get install fuse-overlayfs
    - run: TAG=pr-${{ steps.short-sha.outputs.sha }} make local-image-build
    - uses: docker/login-action@v1
      with:
        registry: quay.io
        username: ${{ secrets.QUAY_USERNAME }}
        password: ${{ secrets.QUAY_PASSWORD}}
    - run: TAG=pr-${{ steps.short-sha.outputs.sha }} make local-image-push
  e2e:
    name: test-e2e
    needs: build
    runs-on: ubuntu-latest
    if: (github.event.action == 'labeled' && github.event.label.name == 'ok-to-test') ||
        (github.event.pull_request.head.repo.full_name == 'openshift-psap/special-resource-operator')
    steps:
    - uses: actions/checkout@v2
      with:
        ref: ${{ github.event.pull_request.head.sha }}
        persist-credentials: false
    - uses: actions/setup-go@v2
<<<<<<< HEAD
=======
      with:
        go-version: '1.16.3'
    - uses: benjlevesque/short-sha@v1.2
      id: short-sha
      with:
        length: 10        
>>>>>>> 443b8d57
    - uses: engineerd/setup-kind@v0.5.0
    - name: Testing
      run: |
        export KUBECONFIG="$(kind get kubeconfig-path)"
        kubectl cluster-info
    - run: kubectl apply -f https://raw.githubusercontent.com/kubernetes-sigs/node-feature-discovery/master/nfd-master.yaml.template
<<<<<<< HEAD
    - run: kubectl apply -f https://raw.githubusercontent.com/kubernetes-sigs/node-feature-discovery/master/nfd-worker-daemonset.yaml.template
    - run: TAG=${{ jobs.build.steps.short-sha.outputs.sha }}  PLATFORM=k8s make deploy
=======
    - run: kubectl get pod -n node-feature-discovery
    - run: sleep 120
    - run: kubectl get pod -n node-feature-discovery
    - run: kubectl rollout status deployment -n node-feature-discovery nfd-master --timeout=300s   
    
    - run: kubectl apply -f https://raw.githubusercontent.com/kubernetes-sigs/node-feature-discovery/master/nfd-worker-daemonset.yaml.template
    - run: kubectl get pod -n node-feature-discovery
    - run: sleep 120
    - run: kubectl get pod -n node-feature-discovery
    - run: kubectl rollout status daemonset -n node-feature-discovery nfd-worker --timeout=300s
    
    - run: TAG=pr-${{ steps.short-sha.outputs.sha }}  PLATFORM=k8s make deploy
    
>>>>>>> 443b8d57
    - run: kubectl apply -f  charts/example/centos-simple-kmod-0.0.1/centos-simple-kmod.yaml
    - run: sleep 360
    - run: kubectl logs `kubectl get pod -n openshift-special-resource-operator | grep special | awk '{ print $1 }'` -c manager -n openshift-special-resource-operator<|MERGE_RESOLUTION|>--- conflicted
+++ resolved
@@ -49,25 +49,18 @@
         ref: ${{ github.event.pull_request.head.sha }}
         persist-credentials: false
     - uses: actions/setup-go@v2
-<<<<<<< HEAD
-=======
       with:
         go-version: '1.16.3'
     - uses: benjlevesque/short-sha@v1.2
       id: short-sha
       with:
         length: 10        
->>>>>>> 443b8d57
     - uses: engineerd/setup-kind@v0.5.0
     - name: Testing
       run: |
         export KUBECONFIG="$(kind get kubeconfig-path)"
         kubectl cluster-info
     - run: kubectl apply -f https://raw.githubusercontent.com/kubernetes-sigs/node-feature-discovery/master/nfd-master.yaml.template
-<<<<<<< HEAD
-    - run: kubectl apply -f https://raw.githubusercontent.com/kubernetes-sigs/node-feature-discovery/master/nfd-worker-daemonset.yaml.template
-    - run: TAG=${{ jobs.build.steps.short-sha.outputs.sha }}  PLATFORM=k8s make deploy
-=======
     - run: kubectl get pod -n node-feature-discovery
     - run: sleep 120
     - run: kubectl get pod -n node-feature-discovery
@@ -81,7 +74,6 @@
     
     - run: TAG=pr-${{ steps.short-sha.outputs.sha }}  PLATFORM=k8s make deploy
     
->>>>>>> 443b8d57
     - run: kubectl apply -f  charts/example/centos-simple-kmod-0.0.1/centos-simple-kmod.yaml
     - run: sleep 360
     - run: kubectl logs `kubectl get pod -n openshift-special-resource-operator | grep special | awk '{ print $1 }'` -c manager -n openshift-special-resource-operator