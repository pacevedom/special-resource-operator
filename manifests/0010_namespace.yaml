--- conflicted
+++ resolved
@@ -2,9 +2,7 @@
 kind: Namespace
 metadata:
     name: openshift-sro
-<<<<<<< HEAD
-=======
     labels:
         openshift.io/cluster-monitoring: "true"
-        
->>>>>>> f58f8ee1
+
+
